--- conflicted
+++ resolved
@@ -52,10 +52,8 @@
     }
 
     /**
-     * Verifies that the {@link Result} represents Error, and returns an
-     * assertion object for the Error value.
+     * Verifies that the {@link Result} represents an error.
      * <p>
-<<<<<<< HEAD
      * Example:
      *
      * {@snippet lang="java":
@@ -188,63 +186,11 @@
      *             .containsExactlyInAnyOrderElementsOf(List.of(123, 456, 234));
      * }
      */
-    public ObjectAssert<E> hasValueThat() {
+    public ObjectAssert<R> hasValueThat() {
         isNotNull();
-        if (!(actual instanceof Result.Error(E error))) {
+        if (!(actual instanceof Result.Success(R value))) {
             throw failure("Expected Result to be Success, but was Error");
-=======
-     * The returned assertion can be used to perform more assertions on an Error value object.
-     * <p>
-     * Example:
-     * <p>
-     * {@snippet lang = "java":
-     *     assertThat(result)
-     *         .hasErrorThat()
-     *         .asInstanceOf(InstanceOfAssertFactories.THROWABLE)
-     *         .isExactlyInstanceOf(RuntimeException.class)
-     *         .cause()
-     *         .isExactlyInstanceOf(NumberFormatException.class)
-     *         .hasMessage("For input string: \"xyz\"");
-     *}
-     *
-     * @return assertion object for Error.
-     * @throws AssertionError if the {@code Result} represents Success.
-     */
-    public ObjectAssert<E> hasErrorThat() {
-        isNotNull();
-
-        if (actual instanceof Result.Error(E error)) {
-            return Assertions.assertThat(error);
         }
-        throw failure("Expected Result to be Error but was Success");
+        return Assertions.assertThat(value);
     }
-
-    /**
-     * Verifies that the {@link Result} represents Success, and returns an
-     * assertion object for the Success value.
-     * <p>
-     * The returned assertion can be used to perform more assertions on a Success value object.
-     * <p>
-     * Example:
-     * <p>
-     * {@snippet lang = "java":
-     *     assertThat(result)
-     *         .hasSuccessThat()
-     *         .asInstanceOf(list(Integer.class))
-     *         .containsExactlyInAnyOrderElementsOf(List.of(123, 456, 234));
-     *}
-     *
-     * @return assertion object for Success value.
-     * @throws AssertionError if the {@code Result} represents Error.
-     */
-    public ObjectAssert<R> hasSuccessThat() {
-        isNotNull();
-
-        if (actual instanceof Result.Success(R result)) {
-            return Assertions.assertThat(result);
->>>>>>> 0fedabeb
-        }
-        return Assertions.assertThat(error);
-    }
-
 }